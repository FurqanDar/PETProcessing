--- conflicted
+++ resolved
@@ -372,82 +372,12 @@
             * :func:`fit_mrtm2_2003_to_tac`
 
         """
-<<<<<<< HEAD
         rtm_method = get_rtm_method(method=self.method,bounds=self.bounds)
         rtm_kwargs = get_rtm_kwargs(method=rtm_method,
                                     bounds=self.bounds,
                                     k2_prime=self.k2_prime,
                                     t_thresh_in_mins=self.t_thresh_in_mins)
         self.fit_results = rtm_method(tgt_tac_vals=self.target_tac_vals,
-                                      ref_tac_times=self.reference_tac_times,
+                                      ref_tac_times=self.tac_times_in_minutes,
                                       ref_tac_vals=self.reference_tac_vals,
-                                      **rtm_kwargs)
-=======
-        if self.method == "srtm":
-            if self.bounds is not None:
-                self.fit_results = fit_srtm_to_tac_with_bounds(tac_times_in_minutes=self.tac_times_in_minutes,
-                                                               tgt_tac_vals=self.target_tac_vals,
-                                                               ref_tac_vals=self.reference_tac_vals,
-                                                               r1_bounds=self.bounds[0], k2_bounds=self.bounds[1],
-                                                               bp_bounds=self.bounds[2])
-            else:
-                self.fit_results = fit_srtm_to_tac(tac_times_in_minutes=self.tac_times_in_minutes,
-                                                   tgt_tac_vals=self.target_tac_vals,
-                                                   ref_tac_vals=self.reference_tac_vals)
-
-        elif self.method == "srtm2":
-            if self.bounds is not None:
-                self.fit_results = fit_srtm2_to_tac_with_bounds(tac_times_in_minutes=self.tac_times_in_minutes,
-                                                                tgt_tac_vals=self.target_tac_vals,
-                                                                ref_tac_vals=self.reference_tac_vals,
-                                                                k2_prime=self.k2_prime, r1_bounds=self.bounds[0],
-                                                                bp_bounds=self.bounds[1])
-            else:
-                self.fit_results = fit_srtm2_to_tac(tac_times_in_minutes=self.tac_times_in_minutes,
-                                                    tgt_tac_vals=self.target_tac_vals,
-                                                    ref_tac_vals=self.reference_tac_vals, k2_prime=self.k2_prime)
-        elif self.method == "frtm":
-            if self.bounds is not None:
-                self.fit_results = fit_frtm_to_tac_with_bounds(tac_times_in_minutes=self.tac_times_in_minutes,
-                                                               tgt_tac_vals=self.target_tac_vals,
-                                                               ref_tac_vals=self.reference_tac_vals,
-                                                               r1_bounds=self.bounds[0], k2_bounds=self.bounds[1],
-                                                               k3_bounds=self.bounds[2], k4_bounds=self.bounds[3])
-            else:
-                self.fit_results = fit_frtm_to_tac(tac_times_in_minutes=self.tac_times_in_minutes,
-                                                   tgt_tac_vals=self.target_tac_vals,
-                                                   ref_tac_vals=self.reference_tac_vals)
-
-        elif self.method == "frtm2":
-            if self.bounds is not None:
-                self.fit_results = fit_frtm2_to_tac_with_bounds(tac_times_in_minutes=self.tac_times_in_minutes,
-                                                                tgt_tac_vals=self.target_tac_vals,
-                                                                ref_tac_vals=self.reference_tac_vals,
-                                                                k2_prime=self.k2_prime, r1_bounds=self.bounds[0],
-                                                                k3_bounds=self.bounds[1], k4_bounds=self.bounds[2])
-            else:
-                self.fit_results = fit_frtm2_to_tac(tac_times_in_minutes=self.tac_times_in_minutes,
-                                                    tgt_tac_vals=self.target_tac_vals,
-                                                    ref_tac_vals=self.reference_tac_vals, k2_prime=self.k2_prime)
-
-        elif self.method == "mrtm-original":
-            self.fit_results = fit_mrtm_original_to_tac(tac_times_in_minutes=self.tac_times_in_minutes,
-                                                        tgt_tac_vals=self.target_tac_vals,
-                                                        ref_tac_vals=self.reference_tac_vals,
-                                                        t_thresh_in_mins=self.t_thresh_in_mins)
-
-        elif self.method == "mrtm":
-            self.fit_results = fit_mrtm_2003_to_tac(tac_times_in_minutes=self.tac_times_in_minutes,
-                                                    tgt_tac_vals=self.target_tac_vals,
-                                                    ref_tac_vals=self.reference_tac_vals,
-                                                    t_thresh_in_mins=self.t_thresh_in_mins)
-
-        elif self.method == "mrtm2":
-            self.fit_results = fit_mrtm2_2003_to_tac(tac_times_in_minutes=self.tac_times_in_minutes,
-                                                     tgt_tac_vals=self.target_tac_vals,
-                                                     ref_tac_vals=self.reference_tac_vals,
-                                                     t_thresh_in_mins=self.t_thresh_in_mins, k2_prime=self.k2_prime)
-        else:
-            raise ValueError("Invalid method! Must be either 'srtm', 'frtm', 'mrtm-original', "
-                             f"'mrtm' or 'mrtm2'. Got {self.method}.")
->>>>>>> af01c7f6
+                                      **rtm_kwargs)