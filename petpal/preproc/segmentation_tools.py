"""
Methods applying to segmentations.

Available methods:
* :meth:`region_blend`: Merge regions in a segmentation image into a mask with value 1
* :meth:`resample_segmentation`: Resample a segmentation image to the affine of a 4D PET image.
* :meth:`vat_wm_ref_region`: Compute the white matter reference region for the VAT radiotracer.

TODO:
 * Find a more efficient way to find the region mask in :meth:`segmentations_merge` that works for region=1

"""
import ants
import numpy as np
import nibabel
from nibabel import processing

from petpal.preproc import motion_corr
import pandas as pd
from . import image_operations_4d
from ..utils import math_lib


def region_blend(segmentation_numpy: np.ndarray,
                 regions_list: list):
    """
    Takes a list of regions and a segmentation, and returns a mask with only the listed regions.

    Args:
        segmentation_numpy (np.ndarray): Segmentation image data array
        regions_list (list): List of regions to include in the mask

    Returns:
        regions_blend (np.ndarray): Mask array with value one where
            segmentation values are in the list of regions provided, and zero
            elsewhere.
    """
    regions_blend = np.zeros(segmentation_numpy.shape)
    for region in regions_list:
        region_mask = segmentation_numpy == region
        region_mask_int = region_mask.astype(int)
        regions_blend += region_mask_int
    return regions_blend


def segmentations_merge(segmentation_primary: np.ndarray,
                        segmentation_secondary: np.ndarray,
                        regions: list) -> np.ndarray:
    """
    Merge segmentations by assigning regions to a primary segmentation image from a secondary
    segmentation. Region indices are pulled from the secondary into the primary from a list.

    Primary and secondary segmentations must have the same shape and orientation.

    Args:
        segmentation_primary (np.ndarray): The main segmentation to which new
            regions will be added.
        segmentation_secondary (np.ndarray): Distinct segmentation with regions
            to add to the primary.
        regions (list): List of regions to pull from the secondary to add to
            the primary.
    
    Returns:
        segmentation_primary (np.ndarray): The input segmentation with new
            regions added.
    """
    for region in regions:
        region_mask = (segmentation_secondary > region - 0.1) & (segmentation_secondary < region + 0.1)
        segmentation_primary[region_mask] = region
    return segmentation_primary


def binarize(input_image_numpy: np.ndarray,
             out_val: float=1):
    """
    Convert a segmentation image array into a mask by setting nonzero values
    to a uniform output value, typically one.

    Args:
        input_image_numpy (np.ndarray): Input image to be binarized to zero and
            another value.
        out_val (float): Uniform value output image is set to.
    
    Returns:
        bin_mask (np.ndarray): Image array of same shape as input, with values
            only zero and ``out_val``.
    """
    nonzero_voxels = (input_image_numpy > 1e-37) & (input_image_numpy < -1e-37)
    bin_mask = np.zeros(input_image_numpy.shape)
    bin_mask[nonzero_voxels] = out_val
    return bin_mask


def parcellate_right_left(segmentation_numpy: np.ndarray,
                          region: int,
                          new_right_region: int,
                          new_left_region: int) -> np.ndarray:
    """
    Divide a region within a segmentation image into right and left values.
    Assumes left and right sides are neatly subdivided by the image midplane,
    with right values below the mean value of the x-axis (zeroth axis) and left
    values above the mean value of the x-axis (zeroth axis).

    Intended to work with FreeSurfer segmentations on images loaded with
    nibabel. Use outside of these assumptions at your own risk.

    Args:
        segmentation_numpy (np.ndarray): Segmentation image array loaded with Nibabel, RAS+ orientation
        region (int): Region index in segmentation image to be split into left and right.
        new_right_region (int): Region on the right side assigned to previous region.
        new_left_region (int): Region on the left side assined to previous region.

    Returns:
        split_segmentation (np.ndarray): Original segmentation image array with new left and right values.
    """
    seg_shape = segmentation_numpy.shape
    x_mid = (seg_shape[0] - 1) // 2

    seg_region = np.where(segmentation_numpy==region)
    right_region = seg_region[0] <= x_mid
    seg_region_right = tuple((seg_region[0][right_region],
                              seg_region[1][right_region],
                              seg_region[2][right_region]))

    left_region = seg_region[0] > x_mid
    seg_region_left = tuple((seg_region[0][left_region],
                             seg_region[1][left_region],
                             seg_region[2][left_region]))
    
    split_segmentation = segmentation_numpy
    split_segmentation[seg_region_right] = new_right_region
    split_segmentation[seg_region_left] = new_left_region

    return split_segmentation


def replace_probabilistic_region(segmentation_numpy: np.ndarray,
                                 segmentation_zooms: list,
                                 blur_size_mm: float,
                                 regions: list,
                                 regions_to_replace: list):
    """
    Runs a correction on a segmentation by replacing a list of regions with
    a set of nearby regions. This is accomplished by creating masks of the
    nearby regions, blurring them to create probabilistic segmentation maps,
    finding the highest probability nearby region in the region to replace,
    and replacing values with the respective nearby region.

    This is useful for protocols where there residual regions not intended to
    be carried forward after generating new regions or merging segmentations.

    Args:
        segmentation_numpy (np.ndarray): Input segmentation array.
        segmentation_zooms (list): X,Y,Z side length of voxels in mm.
        blur_size_mm (float): FWHM of Gaussian kernal used to blur regions.
        regions (list): List of region indices to replace residual regions.
        regions_to_replace (list): List of regions to be replaced by nearby
            regions listed in ``regions``.

    Returns:
        segmentation_numpy (np.ndarray): The input segmentation with replaced
            regions.
    """
    segmentations_combined = []
    for region in regions:
        region_mask = region_blend(segmentation_numpy=segmentation_numpy,
                                   regions_list=[region])

        region_blur = math_lib.gauss_blur_computation(input_image=region_mask,
                                                      blur_size_mm=blur_size_mm,
                                                      input_zooms=segmentation_zooms,
                                                      use_fwhm=True)
        segmentations_combined += [region_blur]
    
    segmentations_combined_np = np.array(segmentations_combined)
    probability_map = np.argmax(segmentations_combined_np,axis=0)
    blend = region_blend(segmentation_numpy=segmentation_numpy,
                         regions_list=regions_to_replace)

    for i, region in enumerate(regions):
        region_match = (probability_map == i) & (blend > 0)
        segmentation_numpy[region_match] = region
    
    return segmentation_numpy


def resample_segmentation(input_image_4d_path: str,
                          segmentation_image_path: str,
                          out_seg_path: str,
                          verbose: bool):
    """
    Resamples a segmentation image to the resolution of a 4D PET series image. Takes the affine 
    information stored in the PET image, and the shape of the image frame data, as well as the 
    segmentation image, and applies NiBabel's ``resample_from_to`` to resample the segmentation to
    the resolution of the PET image. This is used for extracting TACs from PET imaging where the 
    PET and ROI data are registered to the same space, but have different resolutions.

    Args:
        input_image_4d_path (str): Path to a .nii or .nii.gz file containing a 4D
            PET image, registered to anatomical space, to which the segmentation file is resampled.
        segmentation_image_path (str): Path to a .nii or .nii.gz file containing a 3D segmentation
            image, where integer indices label specific regions.
        out_seg_path (str): Path to a .nii or .nii.gz file to which the resampled segmentation
            image is written.
        verbose (bool): Set to ``True`` to output processing information.
    """
    pet_image = nibabel.load(input_image_4d_path)
    seg_image = nibabel.load(segmentation_image_path)
    pet_series = pet_image.get_fdata()
    image_first_frame = pet_series[:, :, :, 0]
    seg_resampled = processing.resample_from_to(from_img=seg_image,
                                                to_vox_map=(image_first_frame.shape, pet_image.affine),
                                                order=0)
    nibabel.save(seg_resampled, out_seg_path)
    if verbose:
        print(f'Resampled segmentation saved to {out_seg_path}')


def vat_wm_ref_region(input_segmentation_path: str,
                      out_segmentation_path: str):
    """
    Generates the cortical white matter reference region described in O'Donnell
    JL et al. (2024) PET Quantification of [18F]VAT in Human Brain and Its 
    Test-Retest Reproducibility and Age Dependence. J Nucl Med. 2024 Jun 
    3;65(6):956-961. doi: 10.2967/jnumed.123.266860. PMID: 38604762; PMCID:
    PMC11149597. Requires FreeSurfer segmentation with original label mappings.

    Args:
        input_segmentation_path (str): Path to segmentation on which white
            matter reference region is computed.
        out_segmentation_path (str): Path to which white matter reference
            region mask image is saved.
    """
    wm_regions = [2,41,251,252,253,254,255,77,3000,3001,3002,3003,3004,3005,
                  3006,3007,3008,3009,3010,3011,3012,3013,3014,3015,3016,3017,
                  3018,3019,3020,3021,3022,3023,3024,3025,3026,3027,3018,3029,
                  3030,3031,3032,3033,3034,3035,4000,4001,4002,4003,4004,4005,
                  4006,4007,4008,4009,4010,4011,4012,4013,4014,4015,4016,4017,
                  4018,4019,4020,4021,4022,4023,4024,4025,4026,4027,4028,4029,
                  4030,4031,4032,4033,4034,4035,5001,5002]
    csf_regions = [4,14,15,43,24]

    segmentation = nibabel.load(input_segmentation_path)
    seg_image = segmentation.get_fdata()
    seg_resolution = segmentation.header.get_zooms()

    wm_merged = region_blend(segmentation_numpy=seg_image,
                                                 regions_list=wm_regions)
    csf_merged = region_blend(segmentation_numpy=seg_image,
                                                  regions_list=csf_regions)
    wm_csf_merged = wm_merged + csf_merged

    wm_csf_blurred = math_lib.gauss_blur_computation(input_image=wm_csf_merged,
                                                     blur_size_mm=9,
                                                     input_zooms=seg_resolution,
                                                     use_fwhm=True)
    
    wm_csf_eroded = image_operations_4d.threshold(input_image_numpy=wm_csf_blurred,
                                                  lower_bound=0.95)
    wm_csf_eroded_keep = np.where(wm_csf_eroded>0)
    wm_csf_eroded_mask = np.zeros(wm_csf_eroded.shape)
    wm_csf_eroded_mask[wm_csf_eroded_keep] = 1

    wm_erode = wm_csf_eroded_mask * wm_merged

    wm_erode_save = nibabel.nifti1.Nifti1Image(dataobj=wm_erode,
                                               affine=segmentation.affine,
                                               header=segmentation.header)
    nibabel.save(img=wm_erode_save,
                 filename=out_segmentation_path)

def vat_wm_region_merge(wmparc_segmentation_path: str,
                        out_image_path: str,
                        wm_ref_segmentation_path: str,
                        bs_segmentation_path: str = None):
    """
    Merge subcortical structures into a merged segmentation image according to
    the protocol for processing the VAT radiotracer.

    Args:
        wmparc_segmentation_path (str): Path to `wmparc` segmentation generated
            by FreeSurfer.
        out_image_path (str): Path to which output fused segmentation is saved.
        wm_ref_segmentation_path (str): Path to eroded white matter reference
            region generated by :meth:`vat_wm_ref_region`.
        bs_segmentation_path (str): Path to brainstem segmentation generated by
            FreeSurfer. If None, then skip.
    """
    wmparc = nibabel.load(wmparc_segmentation_path)
    wm_ref = nibabel.load(wm_ref_segmentation_path)

    wmparc_img = wmparc.get_fdata()
    wm_ref_img = wm_ref.get_fdata()

    zooms = wmparc.header.get_zooms()

    wmparc_split = parcellate_right_left(segmentation_numpy=wmparc_img,
                                         region=77,
                                         new_right_region=2,
                                         new_left_region=41)

    if bs_segmentation_path is None:
        wmparc_bs = wmparc_split
    else:
        bs = nibabel.load(bs_segmentation_path)
        bs_img = bs.get_fdata()
        wmparc_bs = segmentations_merge(segmentation_primary=wmparc_split,
                                        segmentation_secondary=bs_img,
                                        regions=[173,174,175])
    wmparc_bs_prob = replace_probabilistic_region(segmentation_numpy=wmparc_bs,
                                                  segmentation_zooms=zooms,
                                                  blur_size_mm=6,
                                                  regions=[257,15,165],
                                                  regions_to_replace=[16])

    wmparc_bs_wmref = segmentations_merge(segmentation_primary=wmparc_bs_prob,
                                          segmentation_secondary=wm_ref_img,
                                          regions=[1])
    if len(wmparc_bs_wmref.shape)==4:
        out_array = wmparc_bs_wmref[:,:,:,0]
    else:
        out_array = wmparc_bs_wmref
    out_file = nibabel.nifti1.Nifti1Image(dataobj=out_array,
                                          header=wmparc.header,
                                          affine=wmparc.affine)
    nibabel.save(out_file,out_image_path)


<<<<<<< HEAD
def ANTsImageToANTsImage(func):
    @functools.wraps(func)
    def wrapper(in_img:ants.core.ANTsImage | str,
                out_path: str,
                *args, **kwargs):
        if isinstance(in_img, str):
            in_image = ants.image_read(in_img)
        elif isinstance(in_img, ants.core.ANTsImage):
            in_image = in_img
        else:
            raise TypeError('in_img must be str or ants.core.ANTsImage')
        out_img = func(in_image, *args, **kwargs)
        if out_path is not None:
            ants.image_write(out_img, out_path)
        return out_img
    return wrapper


def calc_vesselness_measure_image(input_image: ants.core.ANTsImage,
                                  sig_min: float = 1.0,
                                  sig_max: float = 8.0,
                                  alpha: float = 2.0,
                                  beta: float = 0.2,
                                  gamma: float = 5.0,
                                  morph_open_radius: int = 1) -> ants.core.ANTsImage:
    assert len(input_image.shape) == 3, "Input image must be 3D."

    tmp_img = input_image / input_image.max()
    hess_objectness_img = tmp_img.hessian_objectness(sigma_min=sig_min,
                                                     sigma_max=sig_max,
                                                     gamma=gamma,
                                                     alpha=alpha,
                                                     beta=beta)
    if morph_open_radius > 0:
        hess_objectness_img = hess_objectness_img.morphology(operation='open',
                                                             radius=morph_open_radius,
                                                             mtype='grayscale')
    return hess_objectness_img


def calc_vesselness_mask_from_quantiled_vesselness(input_image: ants.core.ANTsImage,
                                                   min_quartile: float = 0.99,
                                                   morph_dil_radius: int = 0,
                                                   z_crop:int = 3) -> ants.core.ANTsImage:
    assert 1 > min_quartile >= 0, "Minimal quartile must be greater than 0 and less than 1."

    vess_vals_arr = input_image.numpy()
    vess_vals_arr = vess_vals_arr[vess_vals_arr !=0 ].flatten()
    thresh_val = np.quantile(vess_vals_arr, q=min_quartile)
    vess_mask = input_image.threshold_image(low_thresh=thresh_val, high_thresh=None)

    vess_mask[:, :, :z_crop] = 0

    if morph_dil_radius > 0:
        vess_mask = vess_mask.morphology(operation='dilate', radius=morph_dil_radius)
    return vess_mask

step_calc_vesselness_measure_image = ANTsImageToANTsImage(calc_vesselness_measure_image)
step_calc_vesselness_mask_from_quantiled_vesselness = ANTsImageToANTsImage(calc_vesselness_mask_from_quantiled_vesselness)
=======
def gw_segmentation(freesurfer_path: str,
                    dseg_path: str,
                    output_path: str):
    """
    Creates a gray matter and a white matter mask based on FreeSurfer regions. Useful for PVC.
    """
    dseg = pd.read_csv(dseg_path,sep=r'\s+')
    freesurfer = ants.image_read(freesurfer_path)
    freesurfer_np = freesurfer.numpy()
    gm_map = np.zeros_like(freesurfer_np)
    wm_map = np.zeros_like(freesurfer_np)

    for i,mapping in enumerate(dseg['mapping']):
        gw_label = dseg['gray_white_matter'].iloc[i]
        region_seg = np.where(freesurfer_np==mapping)
        if gw_label == 0:
            gm_map[region_seg] = 1
        elif gw_label == 1:
            wm_map[region_seg] = 1

    gm_img = ants.from_numpy(data=gm_map,
                             origin=freesurfer.origin,
                             spacing=freesurfer.spacing,
                             direction=freesurfer.direction)
    wm_img = ants.from_numpy(data=wm_map,
                             origin=freesurfer.origin,
                             spacing=freesurfer.spacing,
                             direction=freesurfer.direction)
    gw_map_template = motion_corr._gen_nd_image_based_on_image_list([gm_img,wm_img])
    gw_map_4d = ants.list_to_ndimage(image=gw_map_template,image_list=[gm_img,wm_img])
    ants.image_write(gw_map_4d,output_path)


def subcortical_mask(input_seg_path, output_seg_path,subcortical_regions=[7,8,10,11,12,13,49,50,51,52,173,174,175]):
    segmentation = ants.image_read(input_seg_path)
    segmentation_np = segmentation.numpy()
    subcortical_mask = np.zeros(segmentation_np.shape)
    for region in subcortical_regions:
        region_seg = np.where(segmentation_np==region)
        subcortical_mask[region_seg] = 1
    subcortical_img = ants.from_numpy(
        data=subcortical_mask,
        origin=segmentation.origin,
        spacing=segmentation.spacing,
        direction=segmentation.direction
    )
    ants.image_write(subcortical_img,output_seg_path)
    return subcortical_img
>>>>>>> bdfe9c4f
<|MERGE_RESOLUTION|>--- conflicted
+++ resolved
@@ -10,8 +10,9 @@
  * Find a more efficient way to find the region mask in :meth:`segmentations_merge` that works for region=1
 
 """
+import functools
+import numpy as np
 import ants
-import numpy as np
 import nibabel
 from nibabel import processing
 
@@ -326,7 +327,56 @@
     nibabel.save(out_file,out_image_path)
 
 
-<<<<<<< HEAD
+def gw_segmentation(freesurfer_path: str,
+                    dseg_path: str,
+                    output_path: str):
+    """
+    Creates a gray matter and a white matter mask based on FreeSurfer regions. Useful for PVC.
+    """
+    dseg = pd.read_csv(dseg_path,sep=r'\s+')
+    freesurfer = ants.image_read(freesurfer_path)
+    freesurfer_np = freesurfer.numpy()
+    gm_map = np.zeros_like(freesurfer_np)
+    wm_map = np.zeros_like(freesurfer_np)
+
+    for i,mapping in enumerate(dseg['mapping']):
+        gw_label = dseg['gray_white_matter'].iloc[i]
+        region_seg = np.where(freesurfer_np==mapping)
+        if gw_label == 0:
+            gm_map[region_seg] = 1
+        elif gw_label == 1:
+            wm_map[region_seg] = 1
+
+    gm_img = ants.from_numpy(data=gm_map,
+                             origin=freesurfer.origin,
+                             spacing=freesurfer.spacing,
+                             direction=freesurfer.direction)
+    wm_img = ants.from_numpy(data=wm_map,
+                             origin=freesurfer.origin,
+                             spacing=freesurfer.spacing,
+                             direction=freesurfer.direction)
+    gw_map_template = motion_corr._gen_nd_image_based_on_image_list([gm_img,wm_img])
+    gw_map_4d = ants.list_to_ndimage(image=gw_map_template,image_list=[gm_img,wm_img])
+    ants.image_write(gw_map_4d,output_path)
+
+
+def subcortical_mask(input_seg_path, output_seg_path,subcortical_regions=[7,8,10,11,12,13,49,50,51,52,173,174,175]):
+    segmentation = ants.image_read(input_seg_path)
+    segmentation_np = segmentation.numpy()
+    subcortical_mask = np.zeros(segmentation_np.shape)
+    for region in subcortical_regions:
+        region_seg = np.where(segmentation_np==region)
+        subcortical_mask[region_seg] = 1
+    subcortical_img = ants.from_numpy(
+        data=subcortical_mask,
+        origin=segmentation.origin,
+        spacing=segmentation.spacing,
+        direction=segmentation.direction
+    )
+    ants.image_write(subcortical_img,output_seg_path)
+    return subcortical_img
+
+
 def ANTsImageToANTsImage(func):
     @functools.wraps(func)
     def wrapper(in_img:ants.core.ANTsImage | str,
@@ -385,54 +435,4 @@
     return vess_mask
 
 step_calc_vesselness_measure_image = ANTsImageToANTsImage(calc_vesselness_measure_image)
-step_calc_vesselness_mask_from_quantiled_vesselness = ANTsImageToANTsImage(calc_vesselness_mask_from_quantiled_vesselness)
-=======
-def gw_segmentation(freesurfer_path: str,
-                    dseg_path: str,
-                    output_path: str):
-    """
-    Creates a gray matter and a white matter mask based on FreeSurfer regions. Useful for PVC.
-    """
-    dseg = pd.read_csv(dseg_path,sep=r'\s+')
-    freesurfer = ants.image_read(freesurfer_path)
-    freesurfer_np = freesurfer.numpy()
-    gm_map = np.zeros_like(freesurfer_np)
-    wm_map = np.zeros_like(freesurfer_np)
-
-    for i,mapping in enumerate(dseg['mapping']):
-        gw_label = dseg['gray_white_matter'].iloc[i]
-        region_seg = np.where(freesurfer_np==mapping)
-        if gw_label == 0:
-            gm_map[region_seg] = 1
-        elif gw_label == 1:
-            wm_map[region_seg] = 1
-
-    gm_img = ants.from_numpy(data=gm_map,
-                             origin=freesurfer.origin,
-                             spacing=freesurfer.spacing,
-                             direction=freesurfer.direction)
-    wm_img = ants.from_numpy(data=wm_map,
-                             origin=freesurfer.origin,
-                             spacing=freesurfer.spacing,
-                             direction=freesurfer.direction)
-    gw_map_template = motion_corr._gen_nd_image_based_on_image_list([gm_img,wm_img])
-    gw_map_4d = ants.list_to_ndimage(image=gw_map_template,image_list=[gm_img,wm_img])
-    ants.image_write(gw_map_4d,output_path)
-
-
-def subcortical_mask(input_seg_path, output_seg_path,subcortical_regions=[7,8,10,11,12,13,49,50,51,52,173,174,175]):
-    segmentation = ants.image_read(input_seg_path)
-    segmentation_np = segmentation.numpy()
-    subcortical_mask = np.zeros(segmentation_np.shape)
-    for region in subcortical_regions:
-        region_seg = np.where(segmentation_np==region)
-        subcortical_mask[region_seg] = 1
-    subcortical_img = ants.from_numpy(
-        data=subcortical_mask,
-        origin=segmentation.origin,
-        spacing=segmentation.spacing,
-        direction=segmentation.direction
-    )
-    ants.image_write(subcortical_img,output_seg_path)
-    return subcortical_img
->>>>>>> bdfe9c4f
+step_calc_vesselness_mask_from_quantiled_vesselness = ANTsImageToANTsImage(calc_vesselness_mask_from_quantiled_vesselness)