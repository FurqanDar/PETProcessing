--- conflicted
+++ resolved
@@ -22,12 +22,7 @@
 import nibabel
 import numpy as np
 from scipy.ndimage import center_of_mass
-<<<<<<< HEAD
-
-from petpal.utils.useful_functions import weighted_series_sum
-=======
 from ..utils.useful_functions import weighted_series_sum
->>>>>>> aff198c6
 from ..utils import image_io, math_lib
 
 
@@ -114,13 +109,8 @@
             transformations on.
 
     Raises:
-<<<<<<< HEAD
-        ValueError: If ``motion_target_option`` does not match an acceptable option, or if ``half_life`` is not specified
-        when ``motion_target_option`` is not 'mean_image'
-=======
         ValueError: If ``motion_target_option`` does not match an acceptable option, or if 
         ``half_life`` is not specifiedwhen ``motion_target_option`` is not 'mean_image'
->>>>>>> aff198c6
         TypeError: If start and end time are incompatible with ``float`` type.
     """
     if motion_target_option != 'mean_image' and half_life is None:
