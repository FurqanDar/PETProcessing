--- conflicted
+++ resolved
@@ -9,9 +9,8 @@
 
 """
 import os
-
+from ..visualizations import qc_plots
 from . import register, image_operations_4d, motion_corr, segmentation_tools
-from ..visualizations import qc_plots
 
 weighted_series_sum = image_operations_4d.weighted_series_sum
 write_tacs = image_operations_4d.write_tacs
@@ -25,13 +24,9 @@
 apply_xfm_fsl = register.apply_xfm_fsl
 thresh_crop = image_operations_4d.SimpleAutoImageCropper
 
-<<<<<<< HEAD
-_PREPROC_PROPS_ = {'FilePathWSSInput': None,
-=======
 
 _PREPROC_PROPS_ = {'FilePathCropInput': None,
                    'FilePathWSSInput': None,
->>>>>>> 3173e624
                    'FilePathMocoInp': None,
                    'FilePathRegInp': None,
                    'FilePathAnat': None,
@@ -47,7 +42,7 @@
                    'FilePathWarpRef': None,
                    'FilePathWarp': None,
                    'FilePathAntsXfms': None,
-                   'FilePathBSseg': None,
+                   'FilePathBSseg': None, 
                    'HalfLife': None,
                    'StartTimeWSS': 0,
                    'EndTimeWSS': -1,
@@ -64,23 +59,7 @@
                    'TimeFrameKeyword': None,
                    'CropThreshold': None,
                    'Verbose': False}
-
 _REQUIRED_KEYS_ = {
-<<<<<<< HEAD
-    'weighted_series_sum': ['FilePathWSSInput', 'HalfLife', 'Verbose'],
-    'motion_corr': ['FilePathMocoInp', 'MotionTarget', 'Verbose'],
-    'register_pet': ['MotionTarget', 'FilePathRegInp', 'FilePathAnat', 'Verbose'],
-    'resample_segmentation': ['FilePathTACInput', 'FilePathSeg', 'Verbose'],
-    'roi_tac': ['FilePathTACInput', 'FilePathSeg', 'RegionExtract', 'Verbose'],
-    'write_tacs': ['FilePathTACInput', 'FilePathLabelMap', 'FilePathSeg', 'Verbose', 'TimeFrameKeyword'],
-    'warp_pet_atlas': ['FilePathWarpInput', 'FilePathAnat', 'FilePathAtlas', 'Verbose'],
-    'suvr': ['FilePathSUVRInput', 'FilePathSeg', 'RefRegion', 'Verbose'],
-    'gauss_blur': ['FilePathBlurInput', 'BlurSize', 'Verbose'],
-    'apply_xfm_ants': ['FilePathWarpInput', 'FilePathWarpRef', 'FilePathAntsXfms', 'Verbose'],
-    'apply_xfm_fsl': ['FilePathWarpInput', 'FilePathWarpRef', 'FilePathWarp', 'FilePathFSLPremat', 'FilePathFSLPostmat',
-                      'Verbose'],
-    'vat_wm_ref_region': ['FilePathBSseg', 'FilePathSeg']
-=======
     'weighted_series_sum': ['FilePathWSSInput','HalfLife','Verbose'],
     'motion_corr': ['FilePathMocoInp','MotionTarget','Verbose'],
     'register_pet': ['MotionTarget','FilePathRegInp','FilePathAnat','Verbose'],
@@ -95,15 +74,14 @@
     'thresh_crop': ['FilePathCropInput', 'CropThreshold', 'Verbose'],
     'vat_wm_ref_region': ['FilePathBSseg','FilePathSeg'],
     'crop_image': ['FilePathCropInput','CropXdim','CropYdim']
->>>>>>> 3173e624
 }
 
 
 class PreProc():
     """
-    Provides basic implementations of the preprocessing functions in :mod:`preproc`.
-
-    Uses a properties dictionary ``preproc_props`` to determine the inputs and outputs of preprocessing methods.
+    :class:`ImageOps4D` to provide basic implementations of the preprocessing functions in module
+    ``image_operations_4d``. Uses a properties dictionary ``preproc_props`` to
+    determine the inputs and outputs of preprocessing methods.
 
     Key methods include:
         - :meth:`update_props`: Update properties dictionary ``preproc_props``
@@ -150,7 +128,6 @@
         :class:`ImageIO`
 
     """
-
     def __init__(self,
                  output_directory: str,
                  output_filename_prefix: str) -> None:
@@ -163,9 +140,10 @@
                 files. Typically subject ID.
         """
         self.output_directory = os.path.abspath(output_directory)
-        os.makedirs(self.output_directory, exist_ok=True)
+        os.makedirs(self.output_directory,exist_ok=True)
         self.output_filename_prefix = output_filename_prefix
         self.preproc_props = self._init_preproc_props()
+
 
     @staticmethod
     def _init_preproc_props() -> dict:
@@ -202,7 +180,8 @@
         """
         return _PREPROC_PROPS_
 
-    def update_props(self, new_preproc_props: dict) -> dict:
+
+    def update_props(self,new_preproc_props: dict) -> dict:
         """
         Update the processing properties with items from a new dictionary.
 
@@ -276,16 +255,12 @@
                                  f"are: {existing_keys}, while needed keys to "
                                  f"run {method_name} are: {required_keys}.")
 
+
     def _generate_outfile_path(self,
                                method_short: str,
-<<<<<<< HEAD
-                               extension: str = 'nii.gz'):
-        """
-=======
                                extension: str='nii.gz',
                                modality: str = None,):
         r"""
->>>>>>> 3173e624
         Generate the path to an output file, from the output directory,
         filename prefix, abbreviation of the method name, and filename
         extension.
@@ -295,16 +270,12 @@
             extension (str): File type extension to return. Defaults to
                 'nii.gz'.
             modality (str, optional): Modality of the image. Should be one of 'pet', 't1w', 'mpr', 'flair', 't2w'
-            
+
         Returns:
             If modality is None, we return 'output_dir/fileprefix_{method_short}.{extension}'. Else, we return
             output_dir/fileprefix_desc-{method_short}_{modality}.{extension}
         """
-<<<<<<< HEAD
-        output_file_name = f'{self.output_filename_prefix}_{method_short}.{extension}'
-        return os.path.join(self.output_directory, output_file_name)
-=======
-        
+
         if modality is None:
             output_file_name = f'{self.output_filename_prefix}_{method_short}.{extension}'
         else:
@@ -312,7 +283,6 @@
             output_file_name = f'{self.output_filename_prefix}_desc-{method_short}_{modality}.{extension}'
         return os.path.join(self.output_directory, output_file_name)
 
->>>>>>> 3173e624
 
     def run_preproc(self,
                     method_name: str,
@@ -328,13 +298,8 @@
         self._check_method_props_exist(method_name=method_name)
         self._check_input_paths_exist(method_name=method_name)
 
-<<<<<<< HEAD
-        if method_name == 'weighted_series_sum':
-            outfile = self._generate_outfile_path(method_short='wss')
-=======
         if method_name=='weighted_series_sum':
             outfile = self._generate_outfile_path(method_short='wss', modality=modality)
->>>>>>> 3173e624
             weighted_series_sum(input_image_4d_path=preproc_props['FilePathWSSInput'],
                                 out_image_path=outfile,
                                 half_life=preproc_props['HalfLife'],
@@ -342,13 +307,8 @@
                                 end_time=preproc_props['EndTimeWSS'],
                                 verbose=preproc_props['Verbose'])
 
-<<<<<<< HEAD
-        elif method_name == 'motion_corr':
-            outfile = self._generate_outfile_path(method_short='moco')
-=======
         elif method_name=='motion_corr':
             outfile = self._generate_outfile_path(method_short='moco', modality=modality)
->>>>>>> 3173e624
             moco_outputs = motion_corr.motion_corr(input_image_4d_path=preproc_props['FilePathMocoInp'],
                                                    motion_target_option=preproc_props['MotionTarget'],
                                                    type_of_transform=preproc_props['MocoTransformType'],
@@ -363,13 +323,8 @@
                                  output_plot=output_plot)
             return moco_outputs
 
-<<<<<<< HEAD
-        elif method_name == 'register_pet':
-            outfile = self._generate_outfile_path(method_short='reg')
-=======
         elif method_name=='register_pet':
             outfile = self._generate_outfile_path(method_short='reg', modality=modality)
->>>>>>> 3173e624
             register_pet(motion_target_option=preproc_props['MotionTarget'],
                          input_reg_image_path=preproc_props['FilePathRegInp'],
                          reference_image_path=preproc_props['FilePathAnat'],
@@ -378,35 +333,25 @@
                          half_life=preproc_props['HalfLife'],
                          kwargs=preproc_props['RegPars'])
 
-<<<<<<< HEAD
-        elif method_name == 'resample_segmentation':
-            outfile = self._generate_outfile_path(method_short='seg-res')
-=======
         elif method_name=='resample_segmentation':
             outfile = self._generate_outfile_path(method_short='seg-res', modality=modality)
->>>>>>> 3173e624
             resample_segmentation(input_image_4d_path=preproc_props['FilePathTACInput'],
                                   segmentation_image_path=preproc_props['FilePathSeg'],
                                   out_seg_path=outfile,
                                   verbose=preproc_props['Verbose'])
             self.update_props({'FilePathSeg': outfile})
 
-<<<<<<< HEAD
-        elif method_name == 'roi_tac':
-            outfile = self._generate_outfile_path(method_short='tac', extension='.tsv')
-=======
         elif method_name=='roi_tac':
             outfile = self._generate_outfile_path(method_short='tac',extension='.tsv', modality=modality)
->>>>>>> 3173e624
             return roi_tac(input_image_4d_path=preproc_props['FilePathTACInput'],
                            roi_image_path=preproc_props['FilePathSeg'],
                            out_tac_path=outfile,
                            region=preproc_props['RegionExtract'],
                            verbose=preproc_props['Verbose'])
 
-        elif method_name == 'write_tacs':
-            outdir = os.path.join(self.output_directory, 'tacs')
-            os.makedirs(outdir, exist_ok=True)
+        elif method_name=='write_tacs':
+            outdir = os.path.join(self.output_directory,'tacs')
+            os.makedirs(outdir,exist_ok=True)
             write_tacs(input_image_4d_path=preproc_props['FilePathTACInput'],
                        label_map_path=preproc_props['FilePathLabelMap'],
                        segmentation_image_path=preproc_props['FilePathSeg'],
@@ -414,13 +359,8 @@
                        verbose=preproc_props['Verbose'],
                        time_frame_keyword=preproc_props['TimeFrameKeyword'])
 
-<<<<<<< HEAD
-        elif method_name == 'warp_pet_atlas':
-            outfile = self._generate_outfile_path(method_short='space-atlas')
-=======
         elif method_name=='warp_pet_atlas':
             outfile = self._generate_outfile_path(method_short='space-atlas', modality=modality)
->>>>>>> 3173e624
             warp_pet_atlas(input_image_path=preproc_props['FilePathWarpInput'],
                            anat_image_path=preproc_props['FilePathAnat'],
                            atlas_image_path=preproc_props['FilePathAtlas'],
@@ -428,25 +368,15 @@
                            verbose=preproc_props['Verbose'],
                            kwargs=preproc_props['WarpPars'])
 
-<<<<<<< HEAD
-        elif method_name == 'apply_xfm_ants':
-            outfile = self._generate_outfile_path(method_short='space-atlas')
-=======
         elif method_name=='apply_xfm_ants':
             outfile = self._generate_outfile_path(method_short='space-atlas', modality=modality)
->>>>>>> 3173e624
             apply_xfm_ants(input_image_path=preproc_props['FilePathWarpInput'],
                            ref_image_path=preproc_props['FilePathWarpRef'],
                            out_image_path=outfile,
                            xfm_paths=preproc_props['FilePathAntsXfms'])
 
-<<<<<<< HEAD
-        elif method_name == 'apply_xfm_fsl':
-            outfile = self._generate_outfile_path(method_short='space-atlas')
-=======
         elif method_name=='apply_xfm_fsl':
             outfile = self._generate_outfile_path(method_short='space-atlas', modality=modality)
->>>>>>> 3173e624
             apply_xfm_fsl(input_image_path=preproc_props['FilePathWarpInput'],
                           ref_image_path=preproc_props['FilePathWarpRef'],
                           out_image_path=outfile,
@@ -454,38 +384,23 @@
                           premat_path=preproc_props['FilePathFSLPremat'],
                           postmat_path=preproc_props['FilePathFSLPostmat'])
 
-<<<<<<< HEAD
-        elif method_name == 'suvr':
-            outfile = self._generate_outfile_path(method_short='suvr')
-=======
         elif method_name=='suvr':
             outfile = self._generate_outfile_path(method_short='suvr', modality=modality)
->>>>>>> 3173e624
             suvr(input_image_path=preproc_props['FilePathSUVRInput'],
                  segmentation_image_path=preproc_props['FilePathSeg'],
                  ref_region=preproc_props['RefRegion'],
                  out_image_path=outfile,
                  verbose=preproc_props['Verbose'])
 
-<<<<<<< HEAD
-        elif method_name == 'gauss_blur':
-            outfile = self._generate_outfile_path(method_short=f"blur_{preproc_props['BlurSize']}mm")
-=======
         elif method_name=='gauss_blur':
             outfile = self._generate_outfile_path(method_short=f"blur_{preproc_props['BlurSize']}mm", modality=modality)
->>>>>>> 3173e624
             gauss_blur(input_image_path=preproc_props['FilePathBlurInput'],
                        blur_size_mm=preproc_props['BlurSize'],
                        out_image_path=outfile,
                        verbose=preproc_props['Verbose'])
 
-<<<<<<< HEAD
-        elif method_name == 'vat_wm_ref_region':
-            out_ref_region = self._generate_outfile_path(method_short='wm-ref')
-=======
         elif method_name=='vat_wm_ref_region':
             out_ref_region = self._generate_outfile_path(method_short='wm-ref', modality=modality)
->>>>>>> 3173e624
             segmentation_tools.vat_wm_ref_region(
                 input_segmentation_path=f"{preproc_props['FilePathSeg']}",
                 out_segmentation_path=out_ref_region
@@ -497,14 +412,14 @@
                 wm_ref_segmentation_path=out_ref_region,
                 out_image_path=outfile
             )
-        
+
         elif method_name=='thresh_crop':
             outfile = self._generate_outfile_path(method_short='threshcropped', modality=modality)
             thresh_crop(input_image_path=preproc_props['FilePathCropInput'],
                         out_image_path=outfile,
                         thresh_val=preproc_props['CropThreshold'],
                         verbose=preproc_props['Verbose'],
-                        copy_metadata=True)  
+                        copy_metadata=True)
 
         elif method_name=='crop_image':
             outfile = self._generate_outfile_path(method_short='crop')
