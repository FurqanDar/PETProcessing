--- conflicted
+++ resolved
@@ -17,10 +17,7 @@
 import numpy as np
 import pandas as pd
 
-<<<<<<< HEAD
-=======
 from .bids_utils import infer_sub_ses_from_tac_path
->>>>>>> 3a2fb1ef
 from . import useful_functions
 
 
