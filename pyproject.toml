--- conflicted
+++ resolved
@@ -4,11 +4,7 @@
 
 [project]
 name = "petpal"
-<<<<<<< HEAD
-version = "0.3.8"
-=======
 version = "0.4.0"
->>>>>>> 34e2b75f
 description = "PET-PAL (Positron Emission Tomography Processing and Analysis Library)"
 authors = [
     {name = "Furqan Dar", email = "dar@wustl.edu"},
